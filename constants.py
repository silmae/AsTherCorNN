--- conflicted
+++ resolved
@@ -67,12 +67,6 @@
 activation = 'relu'
 learning_rate = 4e-6
 batches = 32
-<<<<<<< HEAD
-epochs = 10000
-waist = 64  # Autoencoder middle layer node count
-run_figname = f'{epochs}epochs_{waist}waist_{learning_rate}lr'
-training_history_path = Path(f'./training/{run_figname}_trainHistory')
-=======
 epochs = 1000
 waist = 160  # Autoencoder middle layer node count
 loss_gradient_multiplier = 0.05
@@ -86,7 +80,6 @@
 if os.path.isdir(weights_path) == False:
     os.mkdir(weights_path)
 training_history_path = Path(training_run_path, f'{training_run_name}_trainHistory')
->>>>>>> 17344733
 # Early stop:
 min_delta = 1
 patience = 50
